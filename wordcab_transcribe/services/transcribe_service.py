--- conflicted
+++ resolved
@@ -35,20 +35,7 @@
         self.model = WhisperModel(model_path, device=device, compute_type=compute_type)
 
     def __call__(
-<<<<<<< HEAD
-        self,
-        audio: Union[str, np.ndarray],
-        source_lang: str,
-        beam_size: Optional[int] = 5,
-        length_penalty: Optional[int] = 1,
-        patience: Optional[int] = 1,
-        suppress_blank: Optional[bool] = True,
-        temperature: Optional[List[float]] = [0, 0.2, 0.4, 0.6, 0.8, 1],  # noqa: B006
-        vad_filter: Optional[bool] = False,
-        word_timestamps: Optional[bool] = False,
-=======
         self, audio: Union[str, np.ndarray], source_lang: str, **kwargs: Optional[dict]
->>>>>>> 5c7d0fea
     ) -> List[dict]:
         """
         Run inference with the transcribe model.
@@ -56,17 +43,7 @@
         Args:
             audio (Union[str, np.ndarray]): Path to the audio file or audio data.
             source_lang (str): Language of the audio file.
-<<<<<<< HEAD
-            beam_size (Optional[int], optional): Beam size to use for inference. Defaults to 5.
-            length_penalty (Optional[int], optional): Length penalty to use for inference. Defaults to 1.
-            patience (Optional[int], optional): Patience to use for inference. Defaults to 1.
-            suppress_blank (Optional[bool], optional): Whether to suppress blank tokens. Defaults to False.
-            temperature (Optional[List[float]], optional): Temperature to use for inference. Defaults to [0, 0.2, 0.4, 0.6, 0.8, 1].  # noqa: B950
-            vad_filter (Optional[bool], optional): Whether to apply VAD filtering. Defaults to False.
-            word_timestamps (Optional[bool], optional): Whether to return word timestamps. Defaults to False.
-=======
             kwargs (Any): Additional arguments to pass to TranscribeService.
->>>>>>> 5c7d0fea
 
         Returns:
             List[dict]: List of segments with the following keys: "start", "end", "text", "confidence".
